const { ether, BN, expectRevert, expectEvent, constants, time, balance, send } = require('@openzeppelin/test-helpers');
const { expect } = require('chai');
const { ethers } = require('ethers');

const EasyStaking = artifacts.require('EasyStaking');
const EasyStakingMock = artifacts.require('EasyStakingMock');
const ReceiverMock = artifacts.require('ReceiverMock');
const Token = artifacts.require('ERC677Mock');
const ExtendedMathMock = artifacts.require('ExtendedMathMock');

contract('EasyStaking', accounts => {
  const [owner, user1, user2, liquidityProvidersRewardAddress] = accounts;
  const YEAR = new BN(31536000); // in seconds
  const MAX_EMISSION_RATE = ether('0.15'); // 15%
  const PARAM_UPDATE_DELAY = new BN(604800); // 7 days in seconds
  const fee = ether('0.03'); // 3%
  const withdrawalLockDuration = new BN(3600); // in seconds
  const withdrawalUnlockDuration = new BN(3600); // in seconds
  const sigmoidParamA = ether('0.075'); // 7.5%
  const sigmoidParamB = new BN(0);
  const sigmoidParamC = new BN(10000000000000);
  const oneEther = ether('1');
  const totalSupplyFactor = ether('1');

  let easyStaking;
  let stakeToken;

  const initializeMethod = 'initialize(address,address,address,uint256,uint256,uint256,uint256,uint256,int256,uint256)';

  function initialize(...params) {
    if (params.length === 0) {
      params = [
        owner,
        stakeToken.address,
        liquidityProvidersRewardAddress,
        fee.toString(),
        withdrawalLockDuration.toString(),
        withdrawalUnlockDuration.toString(),
        totalSupplyFactor.toString(),
        sigmoidParamA.toString(),
        sigmoidParamB.toString(),
        sigmoidParamC.toString(),
      ];
    }
    return easyStaking.methods[initializeMethod](...params, { from: owner });
  }

  function squareRoot(y) {
    let z = new BN(0);
    if (y.gt(new BN(3))) {
      z = y;
      let x = y.div(new BN(2)).add(new BN(1));
      while (x.lt(z)) {
        z = x;
        x = y.div(x).add(x).div(new BN(2));
      }
    } else if (!y.isZero()) {
      z = new BN(1);
    }
    return z;
  }

  function calculateSupplyBasedEmissionRate(totalSupply, totalStaked, factor = totalSupplyFactor) {
    return MAX_EMISSION_RATE.div(new BN(2)).mul(totalStaked).div(totalSupply.mul(factor).div(oneEther));
  }

  function calculateUserEmissionRate(timePassed, totalSupply, totalStaked) {
    let userEmissionRate = sigmoidParamA.mul(timePassed.sub(sigmoidParamB)).div(squareRoot(timePassed.sub(sigmoidParamB).sqr().add(sigmoidParamC)));
    if (userEmissionRate.lt(new BN(0))) {
      userEmissionRate = new BN(0);
    }
    const emissionRateBasedOnTotalStakedAmount = calculateSupplyBasedEmissionRate(totalSupply, totalStaked);
    return userEmissionRate.add(emissionRateBasedOnTotalStakedAmount);
  }

  function calculateAccruedEmission(deposit, timePassed, emissionRate) {
    return deposit.mul(emissionRate).mul(timePassed).div(oneEther).div(YEAR);
  }

  function calculateUserAccruedEmission(deposit, timePassed, totalSupply, totalStaked) {
    const userEmissionRate = calculateUserEmissionRate(timePassed, totalSupply, totalStaked);
    return calculateAccruedEmission(deposit, timePassed, userEmissionRate);
  }

  function calculateTotalAccruedEmission(deposit, timePassed, totalSupply, totalStaked) {
    const userAccruedEmission = calculateUserAccruedEmission(deposit, timePassed, totalSupply, totalStaked);
    const totalAccruedEmission = calculateAccruedEmission(deposit, timePassed, MAX_EMISSION_RATE);
    return { userShare: userAccruedEmission, liquidityProvidersReward: totalAccruedEmission.sub(userAccruedEmission) };
  }

  async function getBlockTimestamp(receipt) {
    return new BN((await web3.eth.getBlock(receipt.receipt.blockNumber)).timestamp);
  }

  beforeEach(async () => {
    stakeToken = await Token.new();
    easyStaking = await EasyStaking.new();
    liquidityProvidersRewardContract = await ReceiverMock.new();
    await initialize();
    await stakeToken.initialize('Stake', 'STAKE', 18, 0, owner, [owner, easyStaking.address], [], easyStaking.address);
  });

  describe('initialize', () => {
    it('should be set up correctly', async () => {
      expect(await easyStaking.token()).to.equal(stakeToken.address);
      const params = await easyStaking.getSigmoidParameters();
      expect(params.a).to.be.bignumber.equal(sigmoidParamA);
      expect(params.b).to.be.bignumber.equal(sigmoidParamB);
      expect(params.c).to.be.bignumber.equal(sigmoidParamC);
    });
    it('fails if any of parameters is incorrect', async () => {
      easyStaking = await EasyStaking.new();
      await expectRevert(
        initialize(
          constants.ZERO_ADDRESS,
          stakeToken.address,
          liquidityProvidersRewardAddress,
          fee.toString(),
          withdrawalLockDuration.toString(),
          withdrawalUnlockDuration.toString(),
          totalSupplyFactor.toString(),
          sigmoidParamA.toString(),
          sigmoidParamB.toString(),
          sigmoidParamC.toString(),
        ),
        'zero address'
      );
      await expectRevert(
        initialize(
          owner,
          constants.ZERO_ADDRESS,
          liquidityProvidersRewardAddress,
          fee.toString(),
          withdrawalLockDuration.toString(),
          withdrawalUnlockDuration.toString(),
          totalSupplyFactor.toString(),
          sigmoidParamA.toString(),
          sigmoidParamB.toString(),
          sigmoidParamC.toString(),
        ),
        'not a contract address'
      );
      await expectRevert(
        initialize(
          owner,
          stakeToken.address,
          liquidityProvidersRewardAddress,
          ether('1.01').toString(),
          withdrawalLockDuration.toString(),
          withdrawalUnlockDuration.toString(),
          totalSupplyFactor.toString(),
          sigmoidParamA.toString(),
          sigmoidParamB.toString(),
          sigmoidParamC.toString(),
        ),
        'should be less than or equal to 1 ether'
      );
      await expectRevert(
        initialize(
          owner,
          stakeToken.address,
          liquidityProvidersRewardAddress,
          fee.toString(),
          withdrawalLockDuration.toString(),
          withdrawalUnlockDuration.toString(),
          ether('1.01').toString(),
          sigmoidParamA.toString(),
          sigmoidParamB.toString(),
          sigmoidParamC.toString(),
        ),
        'should be less than or equal to 1 ether'
      );
      await expectRevert(
        initialize(
          owner,
          stakeToken.address,
          liquidityProvidersRewardAddress,
          fee.toString(),
          2592001,
          withdrawalUnlockDuration.toString(),
          totalSupplyFactor.toString(),
          sigmoidParamA.toString(),
          sigmoidParamB.toString(),
          sigmoidParamC.toString(),
        ),
        `shouldn't be greater than 30 days`
      );
      await expectRevert(
        initialize(
          owner,
          stakeToken.address,
          liquidityProvidersRewardAddress,
          fee.toString(),
          withdrawalLockDuration.toString(),
          0,
          totalSupplyFactor.toString(),
          sigmoidParamA.toString(),
          sigmoidParamB.toString(),
          sigmoidParamC.toString(),
        ),
        `shouldn't be less than 1 hour`
      );
      await expectRevert(
        initialize(
          owner,
          stakeToken.address,
          liquidityProvidersRewardAddress,
          fee.toString(),
          withdrawalLockDuration.toString(),
          withdrawalUnlockDuration.toString(),
          totalSupplyFactor.toString(),
          ether('0.076').toString(),
          sigmoidParamB.toString(),
          sigmoidParamC.toString(),
        ),
        'should be less than or equal to a half of the maximum emission rate'
      );
      await expectRevert(
        initialize(
          owner,
          stakeToken.address,
          constants.ZERO_ADDRESS,
          fee.toString(),
          withdrawalLockDuration.toString(),
          withdrawalUnlockDuration.toString(),
          totalSupplyFactor.toString(),
          sigmoidParamA.toString(),
          sigmoidParamB.toString(),
          sigmoidParamC.toString(),
        ),
        'zero address'
      );
    });
  });
  function testDeposit(directly) {
    beforeEach(async () => {
      await stakeToken.mint(user1, ether('1000'), { from: owner });
      await stakeToken.approve(easyStaking.address, ether('10000'), { from: user1 });
    });
    it('should deposit', async () => {
      const value = ether('100');
      let receipt;
      if (directly) {
        receipt = await easyStaking.methods['deposit(uint256)'](value, { from: user1 });
        expectEvent(receipt, 'Deposited', {
          sender: user1,
          amount: value,
          id: new BN(1),
          balance: value,
          accruedEmission: new BN(0),
          prevDepositDuration: new BN(0),
        });
      } else {
        receipt = await stakeToken.transfer(easyStaking.address, value, { from: user1 });
      }
      const timestamp = await getBlockTimestamp(receipt);
      expect(await easyStaking.balances(user1, 1)).to.be.bignumber.equal(value);
      expect(await easyStaking.depositDates(user1, 1)).to.be.bignumber.equal(timestamp);
    });
    it('should accrue emission', async () => {
      const value = ether('100');
      let receipt;
      if (directly) {
        receipt = await easyStaking.methods['deposit(uint256)'](value, { from: user1 });
      } else {
        receipt = await stakeToken.transfer(easyStaking.address, value, { from: user1 });
      }
      const timestampBefore = await getBlockTimestamp(receipt);
      await time.increase(YEAR.div(new BN(8)));
      const totalSupply = await stakeToken.totalSupply();
      const totalStaked = await easyStaking.totalStaked();
      receipt = await easyStaking.methods['deposit(uint256,uint256)'](1, value, { from: user1 });
      const timestampAfter = await getBlockTimestamp(receipt);
      const timePassed = timestampAfter.sub(timestampBefore);
      const userAccruedEmission = calculateUserAccruedEmission(value, timePassed, totalSupply, totalStaked);
      if (directly) {
        expectEvent(receipt, 'Deposited', {
          sender: user1,
          amount: value,
          id: new BN(1),
          balance: value.add(value).add(userAccruedEmission),
          accruedEmission: userAccruedEmission,
          prevDepositDuration: new BN(timePassed),
        });
      }
      expect(await easyStaking.balances(user1, 1)).to.be.bignumber.equal(value.add(value).add(userAccruedEmission));
      expect(await easyStaking.depositDates(user1, 1)).to.be.bignumber.equal(timestampAfter);
      expect(await easyStaking.totalStaked()).to.be.bignumber.equal(value.add(value).add(userAccruedEmission));
    });
    it('should deposit using an old id', async () => {
      await easyStaking.setFee(0, { from: owner });
      const value = ether('100');
      if (directly) {
        await easyStaking.methods['deposit(uint256)'](value, { from: user1 });
        await easyStaking.methods['deposit(uint256)'](value, { from: user1 });
      } else {
        await stakeToken.transfer(easyStaking.address, value, { from: user1 });
        await stakeToken.transfer(easyStaking.address, value, { from: user1 });
      }
      await time.increase(YEAR);
      await easyStaking.makeForcedWithdrawal(1, 0, { from: user1 });
      await easyStaking.makeForcedWithdrawal(2, 0, { from: user1 });
      expect(await easyStaking.balances(user1, 1)).to.be.bignumber.equal(new BN(0));
      expect(await easyStaking.balances(user1, 2)).to.be.bignumber.equal(new BN(0));
      expect(await easyStaking.depositDates(user1, 1)).to.be.bignumber.equal(new BN(0));
      expect(await easyStaking.depositDates(user1, 2)).to.be.bignumber.equal(new BN(0));

      let receipt = await easyStaking.methods['deposit(uint256,uint256)'](1, value, { from: user1 });
      expect(await easyStaking.balances(user1, 1)).to.be.bignumber.equal(value);
      const timestampBefore = await getBlockTimestamp(receipt);
      const totalSupply = await stakeToken.totalSupply();
      const totalStaked = await easyStaking.totalStaked();
      const balanceBefore = await stakeToken.balanceOf(user1);
      await time.increase(YEAR);
      receipt = await easyStaking.makeForcedWithdrawal(1, 0, { from: user1 });
      const timestampAfter = await getBlockTimestamp(receipt);
      const timePassed = timestampAfter.sub(timestampBefore);
      const userAccruedEmission = calculateUserAccruedEmission(value, timePassed, totalSupply, totalStaked);
      const balanceAfter = await stakeToken.balanceOf(user1);
      expectEvent(receipt, 'Withdrawn', {
        sender: user1,
        amount: value.add(userAccruedEmission),
        id: new BN(1),
        balance: new BN(0),
        accruedEmission: userAccruedEmission,
        lastDepositDuration: timePassed,
      });
      expect(balanceAfter).to.be.bignumber.equal(balanceBefore.add(value.add(userAccruedEmission)));
    });
    it('fails if deposit value is zero', async () => {
      if (directly) {
        await expectRevert(
          easyStaking.methods['deposit(uint256)'](0, { from: user1 }),
          'deposit amount should be more than 0'
        );
      } else {
        await expectRevert(
          stakeToken.transfer(easyStaking.address, 0, { from: user1 }),
          `you can't transfer to bridge contract` // if onTokenTransfer() fails
        );
      }
    });
    it('fails if emission is stopped', async () => {
      await easyStaking.setSigmoidParameters(0, sigmoidParamB, sigmoidParamC);
      await easyStaking.setTotalSupplyFactor(0);
      await time.increase(PARAM_UPDATE_DELAY.add(new BN(1)));
      if (directly) {
        await expectRevert(
          easyStaking.methods['deposit(uint256)'](ether('1'), { from: user1 }),
          'emission stopped'
        );
      } else {
        await expectRevert(
          stakeToken.transfer(easyStaking.address, ether('1'), { from: user1 }),
          `you can't transfer to bridge contract` // if onTokenTransfer() fails
        );
      }
    });
  }
  describe('deposit', () => {
    testDeposit(true);
    it('fails if wrong deposit id', async () => {
      await expectRevert(
        easyStaking.methods['deposit(uint256,uint256)'](1, ether('100'), { from: user1 }),
        'wrong deposit id'
      );
    });
  });
  describe('onTokenTransfer', () => {
    testDeposit(false);
    it('fails if not a token address', async () => {
      await expectRevert(
        easyStaking.onTokenTransfer(user1, ether('1'), '0x', { from: owner }),
        'only token contract is allowed'
      );
    });
  });
  describe('makeForcedWithdrawal', () => {
    const value = ether('1000');
    beforeEach(async () => {
      await stakeToken.mint(user1, value, { from: owner });
      await stakeToken.approve(easyStaking.address, ether('10000'), { from: user1 });
    });
    it('should withdraw', async () => { 
      let receipt = await easyStaking.methods['deposit(uint256)'](value, { from: user1 });
      let timestampBefore = await getBlockTimestamp(receipt);
      expect(await easyStaking.totalStaked()).to.be.bignumber.equal(value);
      let totalSupply = await stakeToken.totalSupply();
      let totalStaked = await easyStaking.totalStaked();
      await time.increase(1); // make sure the timestamp of two consequent blocks is different
      receipt = await easyStaking.makeForcedWithdrawal(1, oneEther, { from: user1 });
      let timestampAfter = await getBlockTimestamp(receipt);
      expect(timestampAfter).to.be.bignumber.gt(timestampBefore);
      let timePassed = timestampAfter.sub(timestampBefore);
      expect(timePassed).to.be.bignumber.gte(new BN(1));
      const userAccruedEmission1 = calculateUserAccruedEmission(oneEther, timePassed, totalSupply, totalStaked);
      expect(userAccruedEmission1).to.be.bignumber.gt(new BN(0));
      const feeValue1 = oneEther.add(userAccruedEmission1).mul(fee).div(oneEther);
      expect(feeValue1).to.be.bignumber.gt(new BN(0));
      expect(await easyStaking.balances(user1, 1)).to.be.bignumber.equal(value.sub(oneEther));
      expect(await easyStaking.depositDates(user1, 1)).to.be.bignumber.equal(timestampBefore);
      expect(await easyStaking.totalStaked()).to.be.bignumber.equal(value.sub(oneEther));
      expect(await stakeToken.balanceOf(user1)).to.be.bignumber.equal(oneEther.add(userAccruedEmission1).sub(feeValue1));
      expectEvent(receipt, 'Withdrawn', {
        sender: user1,
        amount: oneEther.add(userAccruedEmission1).sub(feeValue1),
        id: new BN(1),
        balance: value.sub(oneEther),
        accruedEmission: userAccruedEmission1,
        lastDepositDuration: timePassed,
        fee: feeValue1,
      });
      totalSupply = await stakeToken.totalSupply();
      totalStaked = await easyStaking.totalStaked();
      await time.increase(1); // make sure the timestamp of two consequent blocks is different
      receipt = await easyStaking.makeForcedWithdrawal(1, 0, { from: user1 });
      timestampAfter = await getBlockTimestamp(receipt);
      timePassed = timestampAfter.sub(timestampBefore);
      const userAccruedEmission2 = calculateUserAccruedEmission(value.sub(oneEther), timePassed, totalSupply, totalStaked);
      expect(userAccruedEmission2).to.be.bignumber.gt(new BN(0));
      const feeValue2 = value.sub(oneEther).add(userAccruedEmission2).mul(fee).div(oneEther);
      expect(feeValue2).to.be.bignumber.gt(new BN(0));
      expect(await easyStaking.balances(user1, 1)).to.be.bignumber.equal(new BN(0));
      const expectedBalance = value.add(userAccruedEmission1).add(userAccruedEmission2).sub(feeValue1).sub(feeValue2);
      expect(await stakeToken.balanceOf(user1)).to.be.bignumber.equal(expectedBalance);
      expect(await easyStaking.totalStaked()).to.be.bignumber.equal(new BN(0));
      expect(await easyStaking.depositDates(user1, 1)).to.be.bignumber.equal(new BN(0));
      expectEvent(receipt, 'Withdrawn', {
        sender: user1,
        amount: value.sub(oneEther).add(userAccruedEmission2).sub(feeValue2),
        id: new BN(1),
        balance: new BN(0),
        accruedEmission: userAccruedEmission2,
        lastDepositDuration: timestampAfter.sub(timestampBefore),
        fee: feeValue2,
      });
    });
    it('should withdraw with accrued emission', async () => {
      let receipt = await easyStaking.methods['deposit(uint256)'](value, { from: user1 });
      const timestampBefore = await getBlockTimestamp(receipt);
      await time.increase(YEAR.div(new BN(8)));
      const totalSupply = await stakeToken.totalSupply();
      const totalStaked = await easyStaking.totalStaked();
      receipt = await easyStaking.makeForcedWithdrawal(1, 0, { from: user1 });
      const timestampAfter = await getBlockTimestamp(receipt);
      const timePassed = timestampAfter.sub(timestampBefore);
      const { userShare, liquidityProvidersReward } = calculateTotalAccruedEmission(value, timePassed, totalSupply, totalStaked);
      const feeValue = value.add(userShare).mul(fee).div(oneEther);
      expect(userShare).to.be.bignumber.gt(new BN(0));
      expect(feeValue).to.be.bignumber.gt(new BN(0));
      expect(await easyStaking.balances(user1, 1)).to.be.bignumber.equal(new BN(0));
      expect(await stakeToken.balanceOf(user1)).to.be.bignumber.equal(value.add(userShare).sub(feeValue));
      expect(await stakeToken.balanceOf(liquidityProvidersRewardAddress)).to.be.bignumber.equal(liquidityProvidersReward.add(feeValue));
    });
    it('should withdraw part and accrue emission', async () => {
      let receipt = await easyStaking.methods['deposit(uint256)'](value, { from: user1 });
      const timestampBefore = await getBlockTimestamp(receipt);
      await time.increase(YEAR.div(new BN(8)));
      const totalSupply = await stakeToken.totalSupply();
      const totalStaked = await easyStaking.totalStaked();
      receipt = await easyStaking.makeForcedWithdrawal(1, oneEther, { from: user1 });
      const timestampAfter = await getBlockTimestamp(receipt);
      const timePassed = timestampAfter.sub(timestampBefore);
      const userAccruedEmission = calculateUserAccruedEmission(oneEther, timePassed, totalSupply, totalStaked);
      const feeValue = oneEther.add(userAccruedEmission).mul(fee).div(oneEther);
      expect(userAccruedEmission).to.be.bignumber.gt(new BN(0));
      expect(feeValue).to.be.bignumber.gt(new BN(0));
      expect(await easyStaking.balances(user1, 1)).to.be.bignumber.equal(value.sub(oneEther));
      expect(await stakeToken.balanceOf(user1)).to.be.bignumber.equal(oneEther.add(userAccruedEmission).sub(feeValue));
    });
    it('should accrue emission for different users from 1 address', async () => {
      const exchange = user1;
      const values = [ether('100'), ether('250'), ether('600')];
      const MONTH = 2592000; // in seconds
      for (let i = 0; i < 3; i++) {
        await easyStaking.methods['deposit(uint256)'](values[i], { from: exchange });
        expect(await easyStaking.balances(exchange, i + 1)).to.be.bignumber.equal(values[i]);
      }
      expect(await easyStaking.totalStaked()).to.be.bignumber.equal(values.reduce((acc, cur) => acc.add(cur), new BN(0)));
      let exchangeBalance = await stakeToken.balanceOf(exchange);
      await time.increase(MONTH * 4);
      for (let i = 0; i < 3; i++) {
        const timestampBefore = await easyStaking.depositDates(exchange, i + 1);
        const totalSupply = await stakeToken.totalSupply();
        const totalStaked = await easyStaking.totalStaked();
        const receipt = await easyStaking.makeForcedWithdrawal(i + 1, 0, { from: user1 });
        const timestampAfter = await getBlockTimestamp(receipt);
        const timePassed = timestampAfter.sub(timestampBefore);
        const userAccruedEmission = calculateUserAccruedEmission(values[i], timePassed, totalSupply, totalStaked);
        const feeValue = values[i].add(userAccruedEmission).mul(fee).div(oneEther);
        const expectedExchangeBalance = exchangeBalance.add(values[i]).add(userAccruedEmission).sub(feeValue);
        expect(userAccruedEmission).to.be.bignumber.gt(new BN(0));
        expect(feeValue).to.be.bignumber.gt(new BN(0));
        expect(await easyStaking.balances(exchange, i + 1)).to.be.bignumber.equal(new BN(0));
        expect(await stakeToken.balanceOf(exchange)).to.be.bignumber.equal(expectedExchangeBalance);
        exchangeBalance = expectedExchangeBalance;
        await time.increase(MONTH * 4);
      }
      expect(await easyStaking.totalStaked()).to.be.bignumber.equal(new BN(0));
    });
    it('should pause minting tokens', async () => {
      await easyStaking.setFee(0, { from: owner });
      await easyStaking.methods['deposit(uint256)'](ether('100'), { from: user1 });
      await easyStaking.methods['deposit(uint256)'](ether('100'), { from: user1 });
      await time.increase(YEAR);
      let balanceBefore = await stakeToken.balanceOf(user1);
      await easyStaking.makeForcedWithdrawal(1, 0, { from: user1 });
      let balanceAfter = await stakeToken.balanceOf(user1);
      expect(balanceAfter).to.be.bignumber.gt(balanceBefore.add(ether('100')));
      expect(await stakeToken.isMinter(easyStaking.address)).to.be.equal(true);
      await stakeToken.removeMinter(easyStaking.address);
      expect(await stakeToken.isMinter(easyStaking.address)).to.be.equal(false);
      await easyStaking.setSigmoidParameters(0, sigmoidParamB, sigmoidParamC, { from: owner });
      await easyStaking.setTotalSupplyFactor(0, { from: owner });
      await time.increase(PARAM_UPDATE_DELAY.add(new BN(1)));
      balanceBefore = balanceAfter;
      await easyStaking.makeForcedWithdrawal(2, 0, { from: user1 });
      balanceAfter = await stakeToken.balanceOf(user1);
      expect(balanceAfter).to.be.bignumber.equal(balanceBefore.add(ether('100'))); // 0 emission
    });
    it('fails if trying to withdraw more than deposited', async () => {
      await easyStaking.methods['deposit(uint256)'](ether('10'), { from: user1 });
      await time.increase(YEAR);
      await expectRevert(
        easyStaking.makeForcedWithdrawal(1, ether('10.000000000000000001'), { from: user1 }),
        'insufficient funds'
      );
      await easyStaking.makeForcedWithdrawal(1, ether('10'), { from: user1 });
    });
    it('fails if wrong deposit id', async () => {
      await easyStaking.methods['deposit(uint256)'](ether('10'), { from: user1 });
      await expectRevert(
        easyStaking.makeForcedWithdrawal(2, ether('10'), { from: user1 }),
        'wrong deposit id'
      );
      await easyStaking.makeForcedWithdrawal(1, ether('10'), { from: user1 });
    });
    it('fails if zero balance', async () => {
      await easyStaking.methods['deposit(uint256)'](ether('10'), { from: user1 });
      await easyStaking.makeForcedWithdrawal(1, ether('10'), { from: user1 });
      await expectRevert(
        easyStaking.makeForcedWithdrawal(1, ether('10'), { from: user1 }),
        'insufficient funds'
      );
    });
    it('should withdraw entire deposit by several parts', async () => {
      await easyStaking.setFee(0);
      const depositValue = ether('1000');
      let receipt = await easyStaking.methods['deposit(uint256)'](depositValue, { from: user1 });
      expect(await stakeToken.balanceOf(user1)).to.be.bignumber.equal(new BN(0));
      const timestampBefore = await getBlockTimestamp(receipt);
      const parts = [
        ether('100'), ether('250'), ether('333'), ether('55'),
        ether('0.99'), ether('200.267'), ether('60.743'),
      ];
      const durations = [
        YEAR.div(new BN(12)), YEAR.div(new BN(2)), YEAR.div(new BN(6)),
        YEAR, new BN(86400), YEAR.mul(new BN(2)), new BN(604800),
      ];
      let withdrawnValue = new BN(0);
      let totalAccruedEmission = new BN(0);
      for (let i = 0; i < parts.length; i++) {
        await time.increase(durations[i]);
        const totalSupply = await stakeToken.totalSupply();
        const totalStaked = await easyStaking.totalStaked();
        receipt = await easyStaking.makeForcedWithdrawal(1, parts[i], { from: user1 });
        const timestampAfter = await getBlockTimestamp(receipt);
        const timePassed = timestampAfter.sub(timestampBefore);
        const userAccruedEmission = calculateUserAccruedEmission(parts[i], timePassed, totalSupply, totalStaked);
        withdrawnValue = withdrawnValue.add(parts[i]);
        totalAccruedEmission = totalAccruedEmission.add(userAccruedEmission);
        expectEvent(receipt, 'Withdrawn', {
          sender: user1,
          amount: parts[i].add(userAccruedEmission),
          id: new BN(1),
          balance: depositValue.sub(withdrawnValue),
          accruedEmission: userAccruedEmission,
          lastDepositDuration: timePassed,
          fee: new BN(0),
        });
      }
      expect(await stakeToken.balanceOf(user1)).to.be.bignumber.equal(depositValue.add(totalAccruedEmission));
    });
    it('should withdraw the same amount', async () => {
      await easyStaking.setFee(0);

      let receipt = await easyStaking.methods['deposit(uint256)'](value, { from: user1 });
      let timestampBefore = await getBlockTimestamp(receipt);
      expect(await easyStaking.balances(user1, 1)).to.be.bignumber.equal(value);
      await time.increase(YEAR);
      let totalSupply = await stakeToken.totalSupply();
      let totalStaked = await easyStaking.totalStaked();
      receipt = await easyStaking.makeForcedWithdrawal(1, 0, { from: user1 });
      let timestampAfter = await getBlockTimestamp(receipt);
      let timePassed = timestampAfter.sub(timestampBefore);
      let userAccruedEmission = calculateUserAccruedEmission(value, timePassed, totalSupply, totalStaked);
      expect(await easyStaking.balances(user1, 1)).to.be.bignumber.equal(new BN(0));
      expect(await stakeToken.balanceOf(user1)).to.be.bignumber.equal(value.add(userAccruedEmission));

      await stakeToken.mint(user2, value, { from: owner });
      await stakeToken.approve(easyStaking.address, ether('10000'), { from: user2 });

      receipt = await easyStaking.methods['deposit(uint256)'](value, { from: user2 });
      timestampBefore = await getBlockTimestamp(receipt);
      expect(await easyStaking.balances(user2, 1)).to.be.bignumber.equal(value);
      await time.increase(YEAR);
      totalSupply = await stakeToken.totalSupply();
      totalStaked = await easyStaking.totalStaked();
      receipt = await easyStaking.makeForcedWithdrawal(1, value, { from: user2 });
      timestampAfter = await getBlockTimestamp(receipt);
      timePassed = timestampAfter.sub(timestampBefore);
      userAccruedEmission = calculateUserAccruedEmission(value, timePassed, totalSupply, totalStaked);
      expect(await easyStaking.balances(user2, 1)).to.be.bignumber.equal(new BN(0));
      expect(await stakeToken.balanceOf(user2)).to.be.bignumber.equal(value.add(userAccruedEmission));
    });
  });
  describe('requestWithdrawal', () => {
    it('should request', async () => {
      const value = ether('1000');
      await stakeToken.mint(user1, value, { from: owner });
      await stakeToken.transfer(easyStaking.address, value, { from: user1 });
      const receipt = await easyStaking.requestWithdrawal(1, { from: user1 });
      const timestamp = await getBlockTimestamp(receipt);
      expect(await easyStaking.withdrawalRequestsDates(user1, 1)).to.be.bignumber.equal(timestamp);
      expectEvent(receipt, 'WithdrawalRequested', {
        sender: user1,
        id: new BN(1),
      });
    });
    it('fails if wrong deposit id', async () => {
      await expectRevert(easyStaking.requestWithdrawal(1, { from: user1 }), 'wrong deposit id');
    });
  });
  describe('makeRequestedWithdrawal', () => {
    const value = ether('1000');
    beforeEach(async () => {
      await stakeToken.mint(user1, value, { from: owner });
      await stakeToken.approve(easyStaking.address, ether('10000'), { from: user1 });
    });
    it('should withdraw', async () => {
      let receipt = await easyStaking.methods['deposit(uint256)'](value, { from: user1 });
      const timestampBefore = await getBlockTimestamp(receipt);
      await easyStaking.requestWithdrawal(1, { from: user1 });
      await time.increase(withdrawalLockDuration);
      const totalSupply = await stakeToken.totalSupply();
      const totalStaked = await easyStaking.totalStaked();
      receipt = await easyStaking.makeRequestedWithdrawal(1, 0, { from: user1 });
      const timestampAfter = await getBlockTimestamp(receipt);
      const timePassed = timestampAfter.sub(timestampBefore);
      const userAccruedEmission = calculateUserAccruedEmission(value, timePassed, totalSupply, totalStaked);
      expect(await easyStaking.withdrawalRequestsDates(user1, 1)).to.be.bignumber.equal(new BN(0));
      expect(await easyStaking.balances(user1, 1)).to.be.bignumber.equal(new BN(0));
      expect(await stakeToken.balanceOf(user1)).to.be.bignumber.equal(value.add(userAccruedEmission));
      expectEvent(receipt, 'Withdrawn', {
        sender: user1,
        amount: value.add(userAccruedEmission),
        id: new BN(1),
        balance: new BN(0),
        accruedEmission: userAccruedEmission,
        lastDepositDuration: timePassed,
      });
    });
    it('should fail if not requested', async () => {
      await easyStaking.methods['deposit(uint256)'](value, { from: user1 });
      await expectRevert(easyStaking.makeRequestedWithdrawal(1, 0, { from: user1 }), `withdrawal wasn't requested`);
    });
    it('should fail if too early', async () => {
      await easyStaking.methods['deposit(uint256)'](value, { from: user1 });
      await easyStaking.requestWithdrawal(1, { from: user1 });
      await time.increase(withdrawalLockDuration.sub(new BN(5)));
      await expectRevert(easyStaking.makeRequestedWithdrawal(1, 0, { from: user1 }), 'too early');
    });
    it('should fail if too late', async () => {
      await easyStaking.methods['deposit(uint256)'](value, { from: user1 });
      await easyStaking.requestWithdrawal(1, { from: user1 });
      await time.increase(withdrawalLockDuration.add(withdrawalUnlockDuration).add(new BN(1)));
      await expectRevert(easyStaking.makeRequestedWithdrawal(1, 0, { from: user1 }), 'too late');
    });
  });
  describe('totalStaked', () => {
    it('should be calculated correctly', async () => {
      let expectedTotalStaked = new BN(0);
      const value = ether('1000');
      await stakeToken.mint(owner, value, { from: owner });
      await stakeToken.mint(user1, value, { from: owner });
      await stakeToken.mint(user2, value, { from: owner });
      await stakeToken.transfer(easyStaking.address, ether('10'), { from: owner });
      expectedTotalStaked = expectedTotalStaked.add(ether('10'));
      expect(await easyStaking.totalStaked()).to.be.bignumber.equal(expectedTotalStaked);
      await time.increase(1);
      let receipt = await stakeToken.transfer(easyStaking.address, ether('500'), { from: user1 });
      const timestampBefore = await getBlockTimestamp(receipt);
      expectedTotalStaked = expectedTotalStaked.add(ether('500'));
      expect(await easyStaking.totalStaked()).to.be.bignumber.equal(expectedTotalStaked);
      await time.increase(1);
      await easyStaking.makeForcedWithdrawal(1, ether('250'), { from: user1 });
      expectedTotalStaked = expectedTotalStaked.sub(ether('250'));
      expect(await easyStaking.totalStaked()).to.be.bignumber.equal(expectedTotalStaked);
      await time.increase(1);
      await stakeToken.transfer(easyStaking.address, ether('1000'), { from: user2 });
      expectedTotalStaked = expectedTotalStaked.add(ether('1000'));
      expect(await easyStaking.totalStaked()).to.be.bignumber.equal(expectedTotalStaked);
      await time.increase(1);
      await stakeToken.transfer(easyStaking.address, ether('40'), { from: user1 });
      expectedTotalStaked = expectedTotalStaked.add(ether('40'));
      expect(await easyStaking.totalStaked()).to.be.bignumber.equal(expectedTotalStaked);
      await time.increase(1);
      const totalSupply = await stakeToken.totalSupply();
      const totalStaked = await easyStaking.totalStaked();
      await stakeToken.approve(easyStaking.address, ether('333'), { from: user1 });
      receipt = await easyStaking.methods['deposit(uint256,uint256)'](1, ether('333'), { from: user1 });
      const timestampAfter = await getBlockTimestamp(receipt);
      const timePassed = timestampAfter.sub(timestampBefore);
      const userAccruedEmission = calculateUserAccruedEmission(ether('250'), timePassed, totalSupply, totalStaked);
      expectedTotalStaked = expectedTotalStaked.add(ether('333')).add(userAccruedEmission);
      expect(await easyStaking.totalStaked()).to.be.bignumber.equal(expectedTotalStaked);
      await time.increase(1);
      await easyStaking.makeForcedWithdrawal(1, 0, { from: owner });
      expectedTotalStaked = expectedTotalStaked.sub(ether('10'));
      expect(await easyStaking.totalStaked()).to.be.bignumber.equal(expectedTotalStaked);
      await time.increase(1);
      await easyStaking.makeForcedWithdrawal(1, 0, { from: user2 });
      expectedTotalStaked = expectedTotalStaked.sub(ether('1000'));
      expect(await easyStaking.totalStaked()).to.be.bignumber.equal(expectedTotalStaked);
      await time.increase(1);
      await easyStaking.makeForcedWithdrawal(1, 0, { from: user1 });
      expectedTotalStaked = expectedTotalStaked.sub(ether('583')).sub(userAccruedEmission);
      expect(await easyStaking.totalStaked()).to.be.bignumber.equal(expectedTotalStaked);
      await time.increase(1);
      await easyStaking.makeForcedWithdrawal(2, 0, { from: user1 });
      expectedTotalStaked = expectedTotalStaked.sub(ether('40'));
      expect(await easyStaking.totalStaked()).to.be.bignumber.equal(new BN(0));
      expect(expectedTotalStaked).to.be.bignumber.equal(new BN(0));
    });
  });
  describe('setFee', () => {
    it('should set', async () => {
      const newFee = ether('0.1');
      expect(await easyStaking.fee()).to.be.bignumber.equal(fee);
      expect(newFee).to.be.bignumber.not.equal(fee);
      const receipt = await easyStaking.setFee(newFee, { from: owner });
      expectEvent(receipt, 'FeeSet', { value: newFee, sender: owner });
<<<<<<< HEAD
      expect(await easyStaking.fee()).to.be.bignumber.equal(fee);
      await time.increase(PARAM_UPDATE_DELAY.add(new BN(1)));
=======
      await time.increase(PARAM_UPDATE_DELAY.sub(new BN(1)));
      expect(await easyStaking.fee()).to.be.bignumber.equal(fee);
      await time.increase(2);
>>>>>>> 08561028
      expect(await easyStaking.fee()).to.be.bignumber.equal(newFee);
    });
    it('fails if not an owner', async () => {
      await expectRevert(
        easyStaking.setFee(ether('0.1'), { from: user1 }),
        'Ownable: caller is not the owner',
      );
    });
    it('fails if greater than 1 ether', async () => {
      await expectRevert(easyStaking.setFee(ether('1.01'), { from: owner }), 'should be less than or equal to 1 ether');
    });
  });
  describe('setWithdrawalLockDuration', () => {
    it('should set', async () => {
      const newWithdrawalLockDuration = new BN(1000);
      expect(await easyStaking.withdrawalLockDuration()).to.be.bignumber.equal(withdrawalLockDuration);
      expect(newWithdrawalLockDuration).to.be.bignumber.not.equal(withdrawalLockDuration);
      const receipt = await easyStaking.setWithdrawalLockDuration(newWithdrawalLockDuration, { from: owner });
      expectEvent(receipt, 'WithdrawalLockDurationSet', { value: newWithdrawalLockDuration, sender: owner });
<<<<<<< HEAD
      expect(await easyStaking.withdrawalLockDuration()).to.be.bignumber.equal(withdrawalLockDuration);
      await time.increase(PARAM_UPDATE_DELAY.add(new BN(1)));
=======
      await time.increase(PARAM_UPDATE_DELAY.sub(new BN(1)));
      expect(await easyStaking.withdrawalLockDuration()).to.be.bignumber.equal(withdrawalLockDuration);
      await time.increase(2);
>>>>>>> 08561028
      expect(await easyStaking.withdrawalLockDuration()).to.be.bignumber.equal(newWithdrawalLockDuration);
    });
    it('fails if not an owner', async () => {
      await expectRevert(
        easyStaking.setWithdrawalLockDuration(new BN(1000), { from: user1 }),
        'Ownable: caller is not the owner',
      );
    });
    it('fails if greater than 30 days', async () => {
      await expectRevert(easyStaking.setWithdrawalLockDuration(2592001, { from: owner }), `shouldn't be greater than 30 days`);
    });
  });
  describe('setWithdrawalUnlockDuration', () => {
    it('should set', async () => {
      const newWithdrawalUnlockDuration = new BN(10000);
      expect(await easyStaking.withdrawalUnlockDuration()).to.be.bignumber.equal(withdrawalUnlockDuration);
      expect(newWithdrawalUnlockDuration).to.be.bignumber.not.equal(withdrawalUnlockDuration);
      const receipt = await easyStaking.setWithdrawalUnlockDuration(newWithdrawalUnlockDuration, { from: owner });
      expectEvent(receipt, 'WithdrawalUnlockDurationSet', { value: newWithdrawalUnlockDuration, sender: owner });
<<<<<<< HEAD
      expect(await easyStaking.withdrawalUnlockDuration()).to.be.bignumber.equal(withdrawalUnlockDuration);
      await time.increase(PARAM_UPDATE_DELAY.add(new BN(1)));
=======
      await time.increase(PARAM_UPDATE_DELAY.sub(new BN(1)));
      expect(await easyStaking.withdrawalUnlockDuration()).to.be.bignumber.equal(withdrawalUnlockDuration);
      await time.increase(2);
>>>>>>> 08561028
      expect(await easyStaking.withdrawalUnlockDuration()).to.be.bignumber.equal(newWithdrawalUnlockDuration);
    });
    it('fails if not an owner', async () => {
      await expectRevert(
        easyStaking.setWithdrawalUnlockDuration(new BN(10000), { from: user1 }),
        'Ownable: caller is not the owner',
      );
    });
    it('fails if less than 1 hour', async () => {
      await expectRevert(easyStaking.setWithdrawalUnlockDuration(3599, { from: owner }), `shouldn't be less than 1 hour`);
    });
  });
  describe('setTotalSupplyFactor', () => {
    it('should set', async () => {
      const newTotalSupplyFactor = ether('0.9');
      expect(await easyStaking.totalSupplyFactor()).to.be.bignumber.equal(totalSupplyFactor);
      expect(newTotalSupplyFactor).to.be.bignumber.not.equal(totalSupplyFactor);
      const receipt = await easyStaking.setTotalSupplyFactor(newTotalSupplyFactor, { from: owner });
      expectEvent(receipt, 'TotalSupplyFactorSet', { value: newTotalSupplyFactor, sender: owner });
<<<<<<< HEAD
      expect(await easyStaking.totalSupplyFactor()).to.be.bignumber.equal(totalSupplyFactor);
      await time.increase(PARAM_UPDATE_DELAY.add(new BN(1)));
=======
      await time.increase(PARAM_UPDATE_DELAY.sub(new BN(1)));
      expect(await easyStaking.totalSupplyFactor()).to.be.bignumber.equal(totalSupplyFactor);
      await time.increase(2);
>>>>>>> 08561028
      expect(await easyStaking.totalSupplyFactor()).to.be.bignumber.equal(newTotalSupplyFactor);
    });
    it('fails if not an owner', async () => {
      await expectRevert(
        easyStaking.setTotalSupplyFactor(ether('0.9'), { from: user1 }),
        'Ownable: caller is not the owner',
      );
    });
    it('fails if greater than 1 ether', async () => {
      await expectRevert(
        easyStaking.setTotalSupplyFactor(ether('1.01'), { from: owner }),
        'should be less than or equal to 1 ether'
      );
    });
  });
  describe('setSigmoidParameters', () => {
    it('should set', async () => {
      const newSigmoidParams = { a: ether('0.065'), b: new BN(10000), c: new BN(999999) };
      let sigmoidParams = await easyStaking.getSigmoidParameters();
      expect(sigmoidParams.a).to.be.bignumber.equal(sigmoidParamA);
      expect(sigmoidParams.b).to.be.bignumber.equal(sigmoidParamB);
      expect(sigmoidParams.c).to.be.bignumber.equal(sigmoidParamC);
      const receipt = await easyStaking.setSigmoidParameters(newSigmoidParams.a, newSigmoidParams.b, newSigmoidParams.c, { from: owner });
      expectEvent(receipt, 'SigmoidParametersSet', { a: newSigmoidParams.a, b: newSigmoidParams.b, c: newSigmoidParams.c, sender: owner });
<<<<<<< HEAD
=======
      await time.increase(PARAM_UPDATE_DELAY.sub(new BN(1)));
>>>>>>> 08561028
      sigmoidParams = await easyStaking.getSigmoidParameters();
      expect(sigmoidParams.a).to.be.bignumber.equal(sigmoidParamA);
      expect(sigmoidParams.b).to.be.bignumber.equal(sigmoidParamB);
      expect(sigmoidParams.c).to.be.bignumber.equal(sigmoidParamC);
<<<<<<< HEAD
      await time.increase(PARAM_UPDATE_DELAY.add(new BN(1)));
=======
      await time.increase(2);
>>>>>>> 08561028
      sigmoidParams = await easyStaking.getSigmoidParameters();
      expect(sigmoidParams.a).to.be.bignumber.equal(newSigmoidParams.a);
      expect(sigmoidParams.b).to.be.bignumber.equal(newSigmoidParams.b);
      expect(sigmoidParams.c).to.be.bignumber.equal(newSigmoidParams.c);
    });
    it('fails if not an owner', async () => {
      const newSigmoidParams = { a: ether('0.065'), b: new BN(10000), c: new BN(999999) };
      await expectRevert(
        easyStaking.setSigmoidParameters(newSigmoidParams.a, newSigmoidParams.b, newSigmoidParams.c, { from: user1 }),
        'Ownable: caller is not the owner',
      );
    });
    it('fails if wrong values', async () => {
      await expectRevert(
        easyStaking.setSigmoidParameters(ether('0.076'), sigmoidParamB, sigmoidParamC),
        'should be less than or equal to a half of the maximum emission rate'
      );
      await expectRevert(easyStaking.setSigmoidParameters(sigmoidParamA, sigmoidParamB, 0), 'should be greater than 0');
    });
  });
  describe('setLiquidityProvidersRewardAddress', () => {
    it('should set', async () => {
      const newLiquidityProvidersRewardAddress = user1;
      expect(await easyStaking.liquidityProvidersRewardAddress()).to.be.bignumber.equal(liquidityProvidersRewardAddress);
      expect(newLiquidityProvidersRewardAddress).to.be.bignumber.not.equal(liquidityProvidersRewardAddress);
      const receipt = await easyStaking.setLiquidityProvidersRewardAddress(newLiquidityProvidersRewardAddress, { from: owner });
      expectEvent(receipt, 'LiquidityProvidersRewardAddressSet', { value: newLiquidityProvidersRewardAddress, sender: owner });
<<<<<<< HEAD
      expect(await easyStaking.liquidityProvidersRewardAddress()).to.be.bignumber.equal(liquidityProvidersRewardAddress);
      await time.increase(PARAM_UPDATE_DELAY.add(new BN(1)));
=======
      await time.increase(PARAM_UPDATE_DELAY.sub(new BN(1)));
      expect(await easyStaking.liquidityProvidersRewardAddress()).to.be.bignumber.equal(liquidityProvidersRewardAddress);
      await time.increase(2);
>>>>>>> 08561028
      expect(await easyStaking.liquidityProvidersRewardAddress()).to.be.bignumber.equal(newLiquidityProvidersRewardAddress);
    });
    it('fails if not an owner', async () => {
      await expectRevert(
        easyStaking.setLiquidityProvidersRewardAddress(user1, { from: user1 }),
        'Ownable: caller is not the owner',
      );
    });
    it('fails if equal to zero', async () => {
      await expectRevert(
        easyStaking.setLiquidityProvidersRewardAddress(constants.ZERO_ADDRESS, { from: owner }),
        'zero address'
      );
    });
    it('fails if equal to the address of EasyStaking contract', async () => {
      await expectRevert(
        easyStaking.setLiquidityProvidersRewardAddress(easyStaking.address, { from: owner }),
        'wrong address'
      );
    });
  });
  describe('claimTokens', () => {
    it('should claim tokens', async () => {
      const value = ether('10');
      const anotherToken = await Token.new();
      await anotherToken.initialize('Some token', 'TOKEN', 18, 0, owner, [owner], []);
      await anotherToken.mint(user1, value, { from: owner });
      expect(await anotherToken.balanceOf(user1)).to.be.bignumber.equal(value);
      await anotherToken.transfer(easyStaking.address, value, { from: user1 });
      expect(await anotherToken.balanceOf(easyStaking.address)).to.be.bignumber.equal(value);
      expect(await anotherToken.balanceOf(owner)).to.be.bignumber.equal(new BN(0));
      await easyStaking.claimTokens(anotherToken.address, owner, value, { from: owner });
      expect(await anotherToken.balanceOf(easyStaking.address)).to.be.bignumber.equal(new BN(0));
      expect(await anotherToken.balanceOf(owner)).to.be.bignumber.equal(value);
    });
    it('should claim STAKE tokens', async () => {
      await stakeToken.mint(easyStaking.address, ether('10'), { from: owner });
      await stakeToken.mint(user1, ether('100'), { from: owner });
      expect(await stakeToken.balanceOf(easyStaking.address)).to.be.bignumber.equal(ether('10'));
      expect(await stakeToken.balanceOf(user1)).to.be.bignumber.equal(ether('100'));
      await stakeToken.transfer(easyStaking.address, ether('100'), { from: user1 });
      expect(await stakeToken.balanceOf(easyStaking.address)).to.be.bignumber.equal(ether('110'));
      expect(await stakeToken.balanceOf(owner)).to.be.bignumber.equal(new BN(0));
      expect(await easyStaking.balances(user1, 1)).to.be.bignumber.equal(ether('100'));
      await easyStaking.claimTokens(stakeToken.address, owner, ether('10'), { from: owner });
      expect(await stakeToken.balanceOf(easyStaking.address)).to.be.bignumber.equal(ether('100'));
      expect(await stakeToken.balanceOf(owner)).to.be.bignumber.equal(ether('10'));
      expect(await easyStaking.balances(user1, 1)).to.be.bignumber.equal(ether('100'));
      await expectRevert(easyStaking.claimTokens(stakeToken.address, owner, ether('10'), { from: owner }), 'insufficient funds');
    });
    async function claimEtherAndSend(to) {
      easyStaking = await EasyStakingMock.new();
      await initialize();
      const value = ether('10');
      expect(await balance.current(easyStaking.address)).to.be.bignumber.equal(new BN(0));
      await send.ether(user1, easyStaking.address, value);
      expect(await balance.current(easyStaking.address)).to.be.bignumber.equal(value);
      const balanceBefore = await balance.current(to);
      await easyStaking.claimTokens(constants.ZERO_ADDRESS, to, value, { from: owner, gasPrice: 0 });
      expect(await balance.current(easyStaking.address)).to.be.bignumber.equal(new BN(0));
      expect(await balance.current(to)).to.be.bignumber.equal(balanceBefore.add(value));
    }
    it('should claim ether', async () => {
      await claimEtherAndSend(owner)
    });
    it('should claim and send ether even if receiver reverts it', async () => {
      const receiver = await ReceiverMock.new();
      await claimEtherAndSend(receiver.address);
    });
    it('fails if not an owner', async () => {
      await expectRevert(
        easyStaking.claimTokens(constants.ZERO_ADDRESS, owner, ether('1'), { from: user1 }),
        'Ownable: caller is not the owner',
      );
    });
    it('fails if invalid recipient', async () => {
      await expectRevert(
        easyStaking.claimTokens(constants.ZERO_ADDRESS, constants.ZERO_ADDRESS, ether('1'), { from: owner }),
        'not a valid recipient',
      );
      await expectRevert(
        easyStaking.claimTokens(constants.ZERO_ADDRESS, easyStaking.address, ether('1'), { from: owner }),
        'not a valid recipient',
      );
    });
    it('fails if zero amount', async () => {
      await expectRevert(
        easyStaking.claimTokens(constants.ZERO_ADDRESS, owner, 0, { from: owner }),
        'amount should be greater than 0',
      );
    });
  });
  describe('getSupplyBasedEmissionRate', () => {
    it('should be calculated correctly', async () => {
      const value = ether('3000000');
      const totalSupply = ether('8537500');
      await stakeToken.mint(owner, totalSupply, { from: owner });
      await stakeToken.transfer(user1, value, { from: owner });
      await stakeToken.approve(easyStaking.address, value, { from: user1 });
      await easyStaking.methods['deposit(uint256)'](value, { from: user1 });
      const totalStaked = value;
      const supplyBasedEmissionRate1 = calculateSupplyBasedEmissionRate(totalSupply, totalStaked);
      expect(await easyStaking.getSupplyBasedEmissionRate()).to.be.bignumber.equal(supplyBasedEmissionRate1);
      const newTotalSupplyFactor = ether('0.7');
      await easyStaking.setTotalSupplyFactor(newTotalSupplyFactor);
      const supplyBasedEmissionRate2 = calculateSupplyBasedEmissionRate(totalSupply, totalStaked, newTotalSupplyFactor);
      await time.increase(PARAM_UPDATE_DELAY.add(new BN(1)));
      expect(await easyStaking.getSupplyBasedEmissionRate()).to.be.bignumber.equal(supplyBasedEmissionRate2);
      expect(supplyBasedEmissionRate1).to.be.bignumber.equal(supplyBasedEmissionRate2.mul(newTotalSupplyFactor).div(oneEther))
    });
    it(`can't be more than 7.5%`, async () => {
      const maxSupplyBasedEmissionRate = MAX_EMISSION_RATE.div(new BN(2));
      const totalSupply = ether('8537500');
      await stakeToken.mint(owner, totalSupply, { from: owner });
      await stakeToken.transfer(easyStaking.address, totalSupply.div(new BN(2)), { from: owner });
      expect(await easyStaking.getSupplyBasedEmissionRate()).to.be.bignumber.equal(maxSupplyBasedEmissionRate.div(new BN(2)));
      await easyStaking.setTotalSupplyFactor(ether('0.5'));
      await time.increase(PARAM_UPDATE_DELAY.add(new BN(1)));
      expect(await easyStaking.getSupplyBasedEmissionRate()).to.be.bignumber.equal(maxSupplyBasedEmissionRate);
      await stakeToken.transfer(easyStaking.address, totalSupply.div(new BN(2)), { from: owner });
      expect(await easyStaking.getSupplyBasedEmissionRate()).to.be.bignumber.equal(maxSupplyBasedEmissionRate);
    });
  });
  describe('getAccruedEmission', () => {
    it('should be calculated correctly', async () => {
      const value = ether('100');
      await stakeToken.mint(user1, value, { from: owner });
      await stakeToken.approve(easyStaking.address, value, { from: user1 });
      const receipt = await easyStaking.methods['deposit(uint256)'](value, { from: user1 });
      const timestampBefore = await getBlockTimestamp(receipt);
      await time.increase(YEAR.div(new BN(8)));
      await time.advanceBlock();
      const timestampAfter = await time.latest();
      const timePassed = timestampAfter.sub(timestampBefore);
      const totalSupply = await stakeToken.totalSupply();
      const totalStaked = await easyStaking.totalStaked();
      const depositDate = await easyStaking.depositDates(user1, 1);
      const userAccruedEmission = calculateUserAccruedEmission(value, timePassed, totalSupply, totalStaked);
      expect((await easyStaking.getAccruedEmission(depositDate, value)).userShare).to.be.bignumber.equal(userAccruedEmission);
    });
  });
  describe('ExtendedMath', () => {
    let extendedMath;
    beforeEach(async () => {
      extendedMath = await ExtendedMathMock.new();
    });
    it('sqrt should be within the gas limit and calculated correctly', async () => {
      let inputs = [constants.MAX_UINT256];
      for (let d = 2; d <= 9; d++) {
        inputs.push(constants.MAX_UINT256.div(new BN(d)));
      }
      for (let m = 1; m <= 50; m++) {
        inputs.push(constants.MAX_UINT256.div((new BN(10)).pow(new BN(m))));
      }
      for (let i = 0; i < inputs.length; i++) {
        const value = inputs[i];
        const { receipt } = await extendedMath.sqrt(value);
        const expectedValue = squareRoot(value);
        expect(receipt.gasUsed).to.be.lt(57000);
        expect(await extendedMath.squareRoot()).to.be.bignumber.equal(expectedValue);
      }
    });
    it('sqrt of 0-3', async () => {
      await extendedMath.sqrt(0);
      expect(await extendedMath.squareRoot()).to.be.bignumber.equal(new BN(0));
      for(let i = 1; i < 4; i++) {
        await extendedMath.sqrt(i);
        expect(await extendedMath.squareRoot()).to.be.bignumber.equal(new BN(1));
      }
    });
    it('pow2 of 0', async () => {
      await extendedMath.pow2(0);
      expect(await extendedMath.squaredValue()).to.be.bignumber.equal(new BN(0));
    });
  });
});<|MERGE_RESOLUTION|>--- conflicted
+++ resolved
@@ -740,14 +740,9 @@
       expect(newFee).to.be.bignumber.not.equal(fee);
       const receipt = await easyStaking.setFee(newFee, { from: owner });
       expectEvent(receipt, 'FeeSet', { value: newFee, sender: owner });
-<<<<<<< HEAD
-      expect(await easyStaking.fee()).to.be.bignumber.equal(fee);
-      await time.increase(PARAM_UPDATE_DELAY.add(new BN(1)));
-=======
       await time.increase(PARAM_UPDATE_DELAY.sub(new BN(1)));
       expect(await easyStaking.fee()).to.be.bignumber.equal(fee);
       await time.increase(2);
->>>>>>> 08561028
       expect(await easyStaking.fee()).to.be.bignumber.equal(newFee);
     });
     it('fails if not an owner', async () => {
@@ -767,14 +762,9 @@
       expect(newWithdrawalLockDuration).to.be.bignumber.not.equal(withdrawalLockDuration);
       const receipt = await easyStaking.setWithdrawalLockDuration(newWithdrawalLockDuration, { from: owner });
       expectEvent(receipt, 'WithdrawalLockDurationSet', { value: newWithdrawalLockDuration, sender: owner });
-<<<<<<< HEAD
-      expect(await easyStaking.withdrawalLockDuration()).to.be.bignumber.equal(withdrawalLockDuration);
-      await time.increase(PARAM_UPDATE_DELAY.add(new BN(1)));
-=======
       await time.increase(PARAM_UPDATE_DELAY.sub(new BN(1)));
       expect(await easyStaking.withdrawalLockDuration()).to.be.bignumber.equal(withdrawalLockDuration);
       await time.increase(2);
->>>>>>> 08561028
       expect(await easyStaking.withdrawalLockDuration()).to.be.bignumber.equal(newWithdrawalLockDuration);
     });
     it('fails if not an owner', async () => {
@@ -794,14 +784,9 @@
       expect(newWithdrawalUnlockDuration).to.be.bignumber.not.equal(withdrawalUnlockDuration);
       const receipt = await easyStaking.setWithdrawalUnlockDuration(newWithdrawalUnlockDuration, { from: owner });
       expectEvent(receipt, 'WithdrawalUnlockDurationSet', { value: newWithdrawalUnlockDuration, sender: owner });
-<<<<<<< HEAD
-      expect(await easyStaking.withdrawalUnlockDuration()).to.be.bignumber.equal(withdrawalUnlockDuration);
-      await time.increase(PARAM_UPDATE_DELAY.add(new BN(1)));
-=======
       await time.increase(PARAM_UPDATE_DELAY.sub(new BN(1)));
       expect(await easyStaking.withdrawalUnlockDuration()).to.be.bignumber.equal(withdrawalUnlockDuration);
       await time.increase(2);
->>>>>>> 08561028
       expect(await easyStaking.withdrawalUnlockDuration()).to.be.bignumber.equal(newWithdrawalUnlockDuration);
     });
     it('fails if not an owner', async () => {
@@ -821,14 +806,9 @@
       expect(newTotalSupplyFactor).to.be.bignumber.not.equal(totalSupplyFactor);
       const receipt = await easyStaking.setTotalSupplyFactor(newTotalSupplyFactor, { from: owner });
       expectEvent(receipt, 'TotalSupplyFactorSet', { value: newTotalSupplyFactor, sender: owner });
-<<<<<<< HEAD
-      expect(await easyStaking.totalSupplyFactor()).to.be.bignumber.equal(totalSupplyFactor);
-      await time.increase(PARAM_UPDATE_DELAY.add(new BN(1)));
-=======
       await time.increase(PARAM_UPDATE_DELAY.sub(new BN(1)));
       expect(await easyStaking.totalSupplyFactor()).to.be.bignumber.equal(totalSupplyFactor);
       await time.increase(2);
->>>>>>> 08561028
       expect(await easyStaking.totalSupplyFactor()).to.be.bignumber.equal(newTotalSupplyFactor);
     });
     it('fails if not an owner', async () => {
@@ -853,19 +833,12 @@
       expect(sigmoidParams.c).to.be.bignumber.equal(sigmoidParamC);
       const receipt = await easyStaking.setSigmoidParameters(newSigmoidParams.a, newSigmoidParams.b, newSigmoidParams.c, { from: owner });
       expectEvent(receipt, 'SigmoidParametersSet', { a: newSigmoidParams.a, b: newSigmoidParams.b, c: newSigmoidParams.c, sender: owner });
-<<<<<<< HEAD
-=======
       await time.increase(PARAM_UPDATE_DELAY.sub(new BN(1)));
->>>>>>> 08561028
       sigmoidParams = await easyStaking.getSigmoidParameters();
       expect(sigmoidParams.a).to.be.bignumber.equal(sigmoidParamA);
       expect(sigmoidParams.b).to.be.bignumber.equal(sigmoidParamB);
       expect(sigmoidParams.c).to.be.bignumber.equal(sigmoidParamC);
-<<<<<<< HEAD
-      await time.increase(PARAM_UPDATE_DELAY.add(new BN(1)));
-=======
       await time.increase(2);
->>>>>>> 08561028
       sigmoidParams = await easyStaking.getSigmoidParameters();
       expect(sigmoidParams.a).to.be.bignumber.equal(newSigmoidParams.a);
       expect(sigmoidParams.b).to.be.bignumber.equal(newSigmoidParams.b);
@@ -893,14 +866,9 @@
       expect(newLiquidityProvidersRewardAddress).to.be.bignumber.not.equal(liquidityProvidersRewardAddress);
       const receipt = await easyStaking.setLiquidityProvidersRewardAddress(newLiquidityProvidersRewardAddress, { from: owner });
       expectEvent(receipt, 'LiquidityProvidersRewardAddressSet', { value: newLiquidityProvidersRewardAddress, sender: owner });
-<<<<<<< HEAD
-      expect(await easyStaking.liquidityProvidersRewardAddress()).to.be.bignumber.equal(liquidityProvidersRewardAddress);
-      await time.increase(PARAM_UPDATE_DELAY.add(new BN(1)));
-=======
       await time.increase(PARAM_UPDATE_DELAY.sub(new BN(1)));
       expect(await easyStaking.liquidityProvidersRewardAddress()).to.be.bignumber.equal(liquidityProvidersRewardAddress);
       await time.increase(2);
->>>>>>> 08561028
       expect(await easyStaking.liquidityProvidersRewardAddress()).to.be.bignumber.equal(newLiquidityProvidersRewardAddress);
     });
     it('fails if not an owner', async () => {
